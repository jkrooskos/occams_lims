import zope.interface
import zope.schema

from grokcore.component.interfaces import IContext
from plone.directives import form
from z3c.form.interfaces import IAddForm
from z3c.form.interfaces import IEditForm

from avrc.data.store.interfaces import IDataBaseItem

from occams.form import MessageFactory as _

class IOccamsFormComponent(zope.interface.Interface):
    """
    Marker interfaces for interfaces of this plug-in
    """


class IOccamsBrowserView(IOccamsFormComponent):
    """
    Marker inteface for views of this plugin
    """


class IFormSummary(IOccamsFormComponent):
    """
    Form summary for listing purposes.
    """

    name = zope.schema.ASCIILine(
        title=_(u'Name'),
        description=_(u'Machine name'),
        readonly=True
        )

    title = zope.schema.TextLine(
        title=_(u'Title'),
        description=_(u'Human-readable title'),
        readonly=True,
        )

    fieldCount = zope.schema.Int(
        title=_(u'Fields'),
        description=_(
            u'Number of fields in the form, not including subform fields.'
            ),
        readonly=True,
        )

    revisionCount = zope.schema.Int(
        title=_(u'Revisions'),
        description=_(u'Number of times the form has been published'),
        readonly=True,
        )

    changeCount = zope.schema.Int(
        title=_(u'Changes'),
        description=_(u'Number of times the form has been modified'),
        readonly=True,
        )

    currentVersion = zope.schema.Date(
        title=_(u'Current'),
        description=_(u'Current revision'),
        readonly=True,
        )

    createdOn = zope.schema.Date(
        title=_(u'Created'),
        description=_(u'The date the form was created'),
        readonly=True,
        )


<<<<<<< HEAD
class IDataBaseItemContext(IOccamsFormComponent, IContext):
    """
    A wrapper context for DataStore entries so they are traversable. 
    This allows a wrapped entry to comply with the Acquisition machinery
    in Plone.
    """

    item = zope.schema.Object(
        title=_(u'The schema this context wraps'),
        schema=IDataBaseItem,
        readonly=True
        )


class ISchemaContext(IDataBaseItemContext):
    """
    Context for DataStore Schema wrapper.
    """


class IEntityContext(IDataBaseItemContext):
    """
    Context for DataStore Entity wrapper.
    """


class IAttributeContext(IDataBaseItemContext):
    """
    Context for DatataStore Attribute wrapper.
    """


class IRepository(IOccamsFormComponent, form.Schema):
=======
class IFormSummaryGenerator(zope.interface.Interface):
    """
    Generator of ``IFormSummary`` results from a database
    """

    def getItems(session):
        """
        Returns a full listing of ``IFormSummary`` objects in the context
        """


class IRepository(zope.interface.Interface):
>>>>>>> fdab5e66
    """
    Form repository entry point.
    Objects of this type offer services for managing forms as well as
    form EAV tables from ``avrc.data.store.DataStore``
    """

    session = zope.schema.Choice(
        title=_(u'Database Session'),
        description=_(
            u'Select from one of the registered database sessions '
            u'to use as the form repository. Note this will install all '
            u'SQL tables necessary for managing forms. '
            u'See product documentation to ensure there are no name collisions.'
            ),
        vocabulary=u'occams.form.AvailableSessions',
        required=True,
        default=None,
        )


class IChangeset(IOccamsFormComponent, form.Schema):
    """
    Changes to a form before they are sent to DataStore.
    This allows a workflow process to the used for updating forms.
    """

    form.omitted('formName')
    form.no_omit(IAddForm, 'formName')
    formName = zope.schema.Choice(
        title=_(u'Form'),
        description=_(u'The form to be modified'),
        vocabulary=u'occams.form.Forms'
        )

    form.omitted(IAddForm, 'source')
    source = zope.schema.Text(
        title=_(u'Form Source'),
        description=_(u'Save changes to a form before committing'),
        )<|MERGE_RESOLUTION|>--- conflicted
+++ resolved
@@ -72,10 +72,9 @@
         )
 
 
-<<<<<<< HEAD
 class IDataBaseItemContext(IOccamsFormComponent, IContext):
     """
-    A wrapper context for DataStore entries so they are traversable. 
+    A wrapper context for DataStore entries so they are traversable.
     This allows a wrapped entry to comply with the Acquisition machinery
     in Plone.
     """
@@ -105,8 +104,6 @@
     """
 
 
-class IRepository(IOccamsFormComponent, form.Schema):
-=======
 class IFormSummaryGenerator(zope.interface.Interface):
     """
     Generator of ``IFormSummary`` results from a database
@@ -118,8 +115,7 @@
         """
 
 
-class IRepository(zope.interface.Interface):
->>>>>>> fdab5e66
+class IRepository(IOccamsFormComponent, form.Schema):
     """
     Form repository entry point.
     Objects of this type offer services for managing forms as well as
