from setuptools import find_packages
from setuptools import setup


# Working release version
<<<<<<< HEAD
version = '0.4.1'
=======
version = '0.5.0'
>>>>>>> d6114a2d


setup(
    name='occams.form',
    version=version,
    description='A tool for managing dynamic forms in Plone.',
    classifiers=[
        'Development Status :: 4 - Beta'
        'Framework :: Zope3',
        'Intended Audience :: Developers'
        'Operating System :: OS Independent'
        'Programming Language :: Python',
        'Topic :: Database',
        'Topic :: Scientific/Engineering :: Bio-Informatics',
        'Topic :: Scientific/Engineering :: Information Analysis',
        'Topic :: Scientific/Engineering :: Medical Science Apps.',
        'Topic :: Software Development :: Libraries',
        'Topic :: Utilities',
        ],
    keywords='OCCAMS datastore database eav sqlalchemy relational clinical',
    author='BEAST Core Development Team',
    author_email='beast@ucsd.edu',
    url='https://github.com/beastcore/occams.form',
    license='GPL',
    packages=find_packages('src', exclude=['ez_setup']),
    package_dir={'':'src'},
    namespace_packages=['occams'],
    include_package_data=True,
    zip_safe=False,
    install_requires=[
        'setuptools',
        'avrc.data.store',
        'collective.beaker',
        'collective.z3cform.datagridfield',
        'plone.app.dexterity',
        'plone.app.z3cform',
        'plone.directives.form',
        'plone.z3cform',
        'SQLAlchemy',
        'zope.globalrequest',
        'z3c.saconfig',
        'z3c.form',
        ],
    extras_require=dict(
        postgresql=['psycopg2'],
        test=['plone.app.testing'],
        ),
    entry_points="""
    [z3c.autoinclude.plugin]
    target = plone
    """,
    )<|MERGE_RESOLUTION|>--- conflicted
+++ resolved
@@ -3,11 +3,7 @@
 
 
 # Working release version
-<<<<<<< HEAD
-version = '0.4.1'
-=======
 version = '0.5.0'
->>>>>>> d6114a2d
 
 
 setup(
